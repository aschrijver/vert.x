<?xml version="1.0"?>
<!--
  ~ Copyright (c) 2011-2014 The original author or authors
  ~
  ~  All rights reserved. This program and the accompanying materials
  ~  are made available under the terms of the Eclipse Public License v1.0
  ~  and Apache License v2.0 which accompanies this distribution.
  ~
  ~      The Eclipse Public License is available at
  ~      http://www.eclipse.org/legal/epl-v10.html
  ~
  ~      The Apache License v2.0 is available at
  ~      http://www.opensource.org/licenses/apache2.0.php
  ~
  ~  You may elect to redistribute this code under either of these licenses.
  -->

<project xmlns="http://maven.apache.org/POM/4.0.0"
         xmlns:xsi="http://www.w3.org/2001/XMLSchema-instance"
         xsi:schemaLocation="http://maven.apache.org/POM/4.0.0
                             http://maven.apache.org/xsd/maven-4.0.0.xsd">
  <modelVersion>4.0.0</modelVersion>

  <parent>
    <groupId>io.vertx</groupId>
    <artifactId>vertx-parent</artifactId>
    <version>9</version>
  </parent>

  <artifactId>vertx-core</artifactId>
  <version>3.3.0-SNAPSHOT</version>

  <name>Vert.x Core</name>

  <licenses>
    <license>
      <name>The Apache Software License, Version 2.0</name>
      <url>http://www.apache.org/licenses/LICENSE-2.0.txt</url>
      <distribution>repo</distribution>
    </license>
    <license>
      <name>Eclipse Public License - v 1.0</name>
      <url>http://www.eclipse.org/legal/epl-v10.html</url>
      <distribution>repo</distribution>
    </license>
  </licenses>

  <scm>
    <connection>scm:git:git@github.com:eclipse/vert.x.git</connection>
    <developerConnection>scm:git:git@github.com:eclipse/vert.x.git</developerConnection>
    <url>git@github.com:eclipse/vert.x.git</url>
  </scm>

  <properties>

    <netty.version>4.0.34.Final</netty.version>
    <jackson.version>2.7.1</jackson.version>
    <jackson.databind.version>2.7.1-1</jackson.databind.version>
    <log4j.version>1.2.17</log4j.version>
<<<<<<< HEAD
    <log4j2.version>2.5</log4j2.version>
    <slf4j.version>1.7.12</slf4j.version>
    <junit.version>4.11</junit.version>
    <assertj.version>3.1.0</assertj.version>
=======
    <slf4j.version>1.7.16</slf4j.version>
    <junit.version>4.12</junit.version>
    <assertj.version>3.3.0</assertj.version>
>>>>>>> 1ecfe11a
    <apacheds-protocol-dns.version>1.5.7</apacheds-protocol-dns.version>
    <generated.dir>${project.basedir}/src/main/generated</generated.dir>
    <stack.version>3.3.0-SNAPSHOT</stack.version>

  </properties>

  <dependencyManagement>
    <dependencies>
      <dependency>
        <groupId>io.vertx</groupId>
        <artifactId>vertx-dependencies</artifactId>
        <version>${stack.version}</version>
        <type>pom</type>
        <scope>import</scope>
      </dependency>
    </dependencies>
  </dependencyManagement>

  <dependencies>
    <!-- We depend on the specific Netty dependencies not netty-all to reduce the size of fatjars -->
    <dependency>
      <groupId>io.netty</groupId>
      <artifactId>netty-common</artifactId>
      <version>${netty.version}</version>
    </dependency>
    <dependency>
      <groupId>io.netty</groupId>
      <artifactId>netty-buffer</artifactId>
      <version>${netty.version}</version>
    </dependency>
    <dependency>
      <groupId>io.netty</groupId>
      <artifactId>netty-transport</artifactId>
      <version>${netty.version}</version>
    </dependency>
    <dependency>
      <groupId>io.netty</groupId>
      <artifactId>netty-handler</artifactId>
      <version>${netty.version}</version>
    </dependency>
    <dependency>
      <groupId>io.netty</groupId>
      <artifactId>netty-codec-http</artifactId>
      <version>${netty.version}</version>
    </dependency>
    <dependency>
      <groupId>com.fasterxml.jackson.core</groupId>
      <artifactId>jackson-core</artifactId>
      <version>${jackson.version}</version>
    </dependency>
    <dependency>
      <groupId>com.fasterxml.jackson.core</groupId>
      <artifactId>jackson-databind</artifactId>
      <version>${jackson.databind.version}</version>
    </dependency>
    <dependency>
      <groupId>log4j</groupId>
      <artifactId>log4j</artifactId>
      <version>${log4j.version}</version>
      <scope>provided</scope>
    </dependency>
    <dependency>
      <groupId>org.apache.logging.log4j</groupId>
      <artifactId>log4j-api</artifactId>
      <version>${log4j2.version}</version>
      <scope>provided</scope>
    </dependency>
    <dependency>
      <groupId>org.apache.logging.log4j</groupId>
      <artifactId>log4j-core</artifactId>
      <version>${log4j2.version}</version>
      <scope>provided</scope>
    </dependency>
    <dependency>
      <groupId>org.slf4j</groupId>
      <artifactId>slf4j-api</artifactId>
      <version>${slf4j.version}</version>
      <scope>provided</scope>
    </dependency>
    <dependency>
      <groupId>io.vertx</groupId>
      <artifactId>vertx-codegen</artifactId>
      <optional>true</optional>
    </dependency>
    <dependency>
      <groupId>io.vertx</groupId>
      <artifactId>vertx-docgen</artifactId>
      <optional>true</optional>
    </dependency>
    <!-- Testing -->
    <dependency>
      <groupId>junit</groupId>
      <artifactId>junit</artifactId>
      <version>${junit.version}</version>
      <scope>test</scope>
    </dependency>
    <dependency>
      <groupId>org.apache.directory.server</groupId>
      <artifactId>apacheds-protocol-dns</artifactId>
      <version>${apacheds-protocol-dns.version}</version>
      <scope>test</scope>
    </dependency>
    <dependency>
      <groupId>org.assertj</groupId>
      <artifactId>assertj-core</artifactId>
      <version>${assertj.version}</version>
      <scope>test</scope>
    </dependency>
    <dependency>
      <groupId>org.slf4j</groupId>
      <artifactId>slf4j-simple</artifactId>
      <version>${slf4j.version}</version>
      <scope>test</scope>
    </dependency>
  </dependencies>

  <build>
    <pluginManagement>
      <plugins>
        <plugin>
          <groupId>org.apache.maven.plugins</groupId>
          <artifactId>maven-compiler-plugin</artifactId>
          <executions>
            <execution>
              <id>default-compile</id>
              <configuration>
                <annotationProcessors>
                  <annotationProcessor>io.vertx.docgen.JavaDocGenProcessor</annotationProcessor>
                  <annotationProcessor>io.vertx.codegen.CodeGenProcessor</annotationProcessor>
                </annotationProcessors>
                <compilerArgs>
                  <arg>-Adocgen.output=${asciidoc.dir}/java</arg>
                  <arg>-AoutputDirectory=${project.basedir}/src/main</arg>
                  <arg>-Amaven.groupId=${project.groupId}</arg>
                  <arg>-Amaven.artifactId=${project.artifactId}</arg>
                  <arg>-Amaven.version=${project.version}</arg>
                </compilerArgs>
                <generatedSourcesDirectory>${generated.dir}</generatedSourcesDirectory>
              </configuration>
            </execution>
            <execution>
              <id>default-testCompile</id>
              <configuration>
                <annotationProcessors>
                  <annotationProcessor>io.vertx.codegen.CodeGenProcessor</annotationProcessor>
                </annotationProcessors>
                <compilerArgs>
                  <arg>-AoutputDirectory=${project.basedir}/src/test</arg>
                </compilerArgs>
              </configuration>
            </execution>
          </executions>
        </plugin>
        <plugin>
          <groupId>org.apache.maven.plugins</groupId>
          <artifactId>maven-surefire-plugin</artifactId>
          <version>${maven.surefire.plugin.version}</version>
          <configuration>
            <failIfNoSpecifiedTests>false</failIfNoSpecifiedTests>
            <additionalClasspathElements>
              <additionalClasspathElement>${project.build.testSourceDirectory}</additionalClasspathElement>
              <additionalClasspathElement>${basedir}/src/test/resources/webroot2.jar</additionalClasspathElement>
              <additionalClasspathElement>${basedir}/src/test/resources/webroot5.zip</additionalClasspathElement>
            </additionalClasspathElements>
            <systemPropertyVariables>
              <io.netty.leakDetectionLevel>PARANOID</io.netty.leakDetectionLevel>
              <buildDirectory>${project.build.directory}</buildDirectory>
              <vertxVersion>${project.version}</vertxVersion>
              <vertx.handle100Continue>true</vertx.handle100Continue>
            </systemPropertyVariables>
            <!-- Needs to be small enough to run in a EC2 1.7GB small instance -->
            <argLine>-Xmx1200M</argLine>
            <forkCount>1</forkCount>
            <reuseForks>true</reuseForks>
          </configuration>
        </plugin>
        <plugin>
          <groupId>org.asciidoctor</groupId>
          <artifactId>asciidoctor-maven-plugin</artifactId>
          <executions>
            <execution>
              <goals>
                <goal>process-asciidoc</goal>
              </goals>
              <phase>package</phase>
            </execution>
          </executions>
        </plugin>
        <plugin>
          <artifactId>maven-javadoc-plugin</artifactId>
          <configuration>
            <reportOutputDirectory>${project.build.directory}/docs</reportOutputDirectory>
          </configuration>
        </plugin>
        <plugin>
          <artifactId>maven-clean-plugin</artifactId>
          <executions>
            <execution>
              <id>default-clean</id>
              <configuration>
                <filesets>
                  <fileset>
                    <directory>${asciidoc.dir}</directory>
                    <directory>${generated.dir}</directory>
                  </fileset>
                </filesets>
              </configuration>
            </execution>
          </executions>
        </plugin>
        <plugin>
          <groupId>org.apache.maven.plugins</groupId>
          <artifactId>maven-source-plugin</artifactId>
          <executions>
            <execution>
              <id>attach-sources</id>
              <configuration>
                <excludes>
                  <exclude>docoverride/**</exclude>
                </excludes>
              </configuration>
            </execution>
          </executions>
        </plugin>
      </plugins>
    </pluginManagement>
    <plugins>


      <!-- Transform the Asciidoctor to html -->
      <plugin>
        <groupId>org.asciidoctor</groupId>
        <artifactId>asciidoctor-maven-plugin</artifactId>
        <executions>
          <execution>
            <goals>
              <goal>process-asciidoc</goal>
            </goals>
            <phase>package</phase>
          </execution>
        </executions>
      </plugin>
      <plugin>
        <artifactId>maven-javadoc-plugin</artifactId>
        <executions>
          <execution>
            <phase>package</phase>
            <goals>
              <goal>javadoc</goal>
            </goals>
          </execution>
        </executions>
      </plugin>
      <plugin>
        <artifactId>maven-assembly-plugin</artifactId>
        <executions>
          <execution>
            <id>assemble-docs</id>
            <phase>package</phase>
            <goals>
              <goal>single</goal>
            </goals>
            <configuration>
              <attach>true</attach>
              <descriptors>
                <descriptor>src/main/assembly/docs.xml</descriptor>
              </descriptors>
            </configuration>
          </execution>
        </executions>
      </plugin>
      <plugin>
        <artifactId>maven-jar-plugin</artifactId>
        <executions>
          <execution>
            <id>default-jar</id>
            <configuration>
              <archive>
                <!-- Generate a jar INDEX.LIST -->
                <index>true</index>
                <!-- A manifest containing the OSGi metadata has been generated using the maven-bundle-plugin -->
                <manifestFile>${project.build.outputDirectory}/META-INF/MANIFEST.MF</manifestFile>
                <!-- Add the Maven coordinates in the manifest -->
                <manifestEntries>
                  <Maven-Group-Id>${project.groupId}</Maven-Group-Id>
                  <Maven-Artifact-Id>${project.artifactId}</Maven-Artifact-Id>
                  <Maven-Version>${project.version}</Maven-Version>
                </manifestEntries>
              </archive>
              <!-- Remove examples and docoverride -->
              <excludes>
                <exclude>/docoverride/**</exclude>
                <exclude>/examples/**</exclude>
              </excludes>
            </configuration>
          </execution>
        </executions>
      </plugin>
      <plugin>
        <groupId>org.apache.felix</groupId>
        <artifactId>maven-bundle-plugin</artifactId>
        <version>2.5.3</version>
        <executions>
          <execution>
            <id>bundle-manifest</id>
            <phase>process-classes</phase>
            <goals>
              <goal>manifest</goal>
            </goals>
            <configuration>
              <instructions>
                <Export-Package>io.vertx.core*</Export-Package>
                <Private-Package>!docoverride*, !examples*</Private-Package>
                <Import-Package>org.slf4j*;resolution:=optional,
                  org.apache.log4j;resolution:=optional,
                  org.apache.logging.log4*;resolution:=optional,
                  *
                </Import-Package>
              </instructions>
            </configuration>
          </execution>
        </executions>
      </plugin>
    </plugins>
    <resources>
      <resource>
        <directory>src/main/resources</directory>
        <filtering>true</filtering>
        <includes>
          <include>**/vertx-version.txt</include>
        </includes>
      </resource>
      <resource>
        <directory>src/main/resources</directory>
        <filtering>false</filtering>
        <excludes>
          <exclude>**/vertx-version.txt</exclude>
        </excludes>
      </resource>
    </resources>
  </build>

  <reporting>
    <plugins>
      <plugin>
        <groupId>org.apache.maven.plugins</groupId>
        <artifactId>maven-project-info-reports-plugin</artifactId>
        <version>2.7</version>
        <reportSets>
          <reportSet>
            <reports>
            </reports>
          </reportSet>
        </reportSets>
      </plugin>
    </plugins>
  </reporting>

  <profiles>
    <profile>
      <id>coverage</id>
      <build>
        <pluginManagement>
          <plugins>
            <plugin>
              <groupId>org.apache.maven.plugins</groupId>
              <artifactId>maven-surefire-plugin</artifactId>
              <configuration>
                <argLine>-Xmx1200M @{surefireArgLine}</argLine>
              </configuration>
            </plugin>
          </plugins>
        </pluginManagement>
      </build>
    </profile>
  </profiles>

</project><|MERGE_RESOLUTION|>--- conflicted
+++ resolved
@@ -57,16 +57,10 @@
     <jackson.version>2.7.1</jackson.version>
     <jackson.databind.version>2.7.1-1</jackson.databind.version>
     <log4j.version>1.2.17</log4j.version>
-<<<<<<< HEAD
     <log4j2.version>2.5</log4j2.version>
-    <slf4j.version>1.7.12</slf4j.version>
-    <junit.version>4.11</junit.version>
-    <assertj.version>3.1.0</assertj.version>
-=======
     <slf4j.version>1.7.16</slf4j.version>
     <junit.version>4.12</junit.version>
     <assertj.version>3.3.0</assertj.version>
->>>>>>> 1ecfe11a
     <apacheds-protocol-dns.version>1.5.7</apacheds-protocol-dns.version>
     <generated.dir>${project.basedir}/src/main/generated</generated.dir>
     <stack.version>3.3.0-SNAPSHOT</stack.version>
