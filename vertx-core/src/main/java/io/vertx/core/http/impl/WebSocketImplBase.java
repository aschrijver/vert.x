/*
 * Copyright (c) 2011-2013 The original author or authors
 * ------------------------------------------------------
 * All rights reserved. This program and the accompanying materials
 * are made available under the terms of the Eclipse Public License v1.0
 * and Apache License v2.0 which accompanies this distribution.
 *
 *     The Eclipse Public License is available at
 *     http://www.eclipse.org/legal/epl-v10.html
 *
 *     The Apache License v2.0 is available at
 *     http://www.opensource.org/licenses/apache2.0.php
 *
 * You may elect to redistribute this code under either of these licenses.
 */

package io.vertx.core.http.impl;

import io.netty.buffer.ByteBuf;
import io.vertx.core.Handler;
import io.vertx.core.buffer.Buffer;
import io.vertx.core.eventbus.Message;
import io.vertx.core.eventbus.Registration;
import io.vertx.core.http.WebSocketBase;
import io.vertx.core.http.WebSocketFrame;
import io.vertx.core.http.impl.ws.WebSocketFrameImpl;
import io.vertx.core.http.impl.ws.WebSocketFrameInternal;
import io.vertx.core.impl.VertxInternal;
import io.vertx.core.net.SocketAddress;
import io.vertx.core.net.impl.ConnectionBase;

import java.util.UUID;

/**
 *
 * @author <a href="http://tfox.org">Tim Fox</a>
 */
public abstract class WebSocketImplBase<T> implements WebSocketBase<T> {

  private final boolean supportsContinuation;
  private final String textHandlerID;
  private final String binaryHandlerID;
  private final VertxInternal vertx;
  protected final ConnectionBase conn;

  protected Handler<WebSocketFrame> frameHandler;
  protected Handler<Buffer> dataHandler;
  protected Handler<Void> drainHandler;
  protected Handler<Throwable> exceptionHandler;
  protected Handler<Void> closeHandler;
  protected Handler<Void> endHandler;
  protected Registration binaryHandlerRegistration;
  protected Registration textHandlerRegistration;
  protected boolean closed;

  private int maxWebSocketFrameSize = 65536;

  protected WebSocketImplBase(VertxInternal vertx, ConnectionBase conn, boolean supportsContinuation) {
    this.supportsContinuation = supportsContinuation;
    this.vertx = vertx;
    this.textHandlerID = UUID.randomUUID().toString();
    this.binaryHandlerID = UUID.randomUUID().toString();
    this.conn = conn;
    Handler<Message<Buffer>> binaryHandler = msg -> writeBinaryFrameInternal(msg.body());
    binaryHandlerRegistration = vertx.eventBus().registerLocalHandler(binaryHandlerID, binaryHandler);
    Handler<Message<String>> textHandler = msg -> writeTextFrameInternal(msg.body());
    textHandlerRegistration = vertx.eventBus().registerLocalHandler(textHandlerID, textHandler);
  }

  public String binaryHandlerID() {
    return binaryHandlerID;
  }

  public String textHandlerID() {
    return textHandlerID;
  }

  public boolean writeQueueFull() {
    checkClosed();
    return conn.isNotWritable();
  }

  public void close() {
    checkClosed();
    conn.close();
    cleanupHandlers();
  }

  @Override
  public SocketAddress localAddress() {
    return conn.localAddress();
  }

  @Override
  public SocketAddress remoteAddress() {
    return conn.remoteAddress();
  }

  protected void writeMessageInternal(Buffer data) {
    checkClosed();
    writePartialMessage(data, 0);
  }

  protected void writePartialMessage(Buffer data, int offset) {
    int end = offset + maxWebSocketFrameSize;
    boolean isFinal;
    if (end >= data.length()) {
      end  = data.length();
      isFinal = true;
    } else {
      isFinal = false;
    }
    Buffer slice = data.slice(offset, end);
    WebSocketFrame frame;
    if (offset == 0 || !supportsContinuation) {
      frame = WebSocketFrame.binaryFrame(slice, isFinal);
    } else {
      frame = WebSocketFrame.continuationFrame(slice, isFinal);
    }
    writeFrame(frame);
    int newOffset = offset + maxWebSocketFrameSize;
    if (!isFinal) {
      vertx.runOnContext(v -> {
        writePartialMessage(data, newOffset);
      });
    }
  }

  protected void writeBinaryFrameInternal(Buffer data) {
    ByteBuf buf = data.getByteBuf();
    WebSocketFrame frame = new WebSocketFrameImpl(FrameType.BINARY, buf);
    writeFrame(frame);
  }

  protected void writeTextFrameInternal(String str) {
    WebSocketFrame frame = new WebSocketFrameImpl(str);
    writeFrame(frame);
  }


  private void cleanupHandlers() {
    if (!closed) {
      binaryHandlerRegistration.unregister();
      textHandlerRegistration.unregister();
      closed = true;
    }
  }

  protected void writeFrameInternal(WebSocketFrame frame) {
    checkClosed();
<<<<<<< HEAD
    conn.writeToChannel(frame);
=======
    if (conn.netMetrics().isEnabled()) {
      conn.netMetrics().bytesWritten(remoteAddress(), frame.binaryData().length());
    }
    conn.write(frame);
>>>>>>> 203120a0
  }

  protected void checkClosed() {
    if (closed) {
      throw new IllegalStateException("WebSocket is closed");
    }
  }

  void handleFrame(WebSocketFrameInternal frame) {
    if (conn.netMetrics().isEnabled()) {
      conn.netMetrics().bytesRead(remoteAddress(), frame.binaryData().length());
    }
    if (dataHandler != null) {
      Buffer buff = Buffer.buffer(frame.getBinaryData());
      dataHandler.handle(buff);
    }

    if (frameHandler != null) {
      frameHandler.handle(frame);
    }
  }

  void writable() {
    if (drainHandler != null) {
      Handler<Void> dh = drainHandler;
      drainHandler = null;
      dh.handle(null);
    }
  }

  void handleException(Throwable t) {
    if (exceptionHandler != null) {
      exceptionHandler.handle(t);
    }
  }

  void handleClosed() {
    cleanupHandlers();
    if (endHandler != null) {
      endHandler.handle(null);
    }
    if (closeHandler != null) {
      closeHandler.handle(null);
    }
  }
}<|MERGE_RESOLUTION|>--- conflicted
+++ resolved
@@ -148,14 +148,10 @@
 
   protected void writeFrameInternal(WebSocketFrame frame) {
     checkClosed();
-<<<<<<< HEAD
-    conn.writeToChannel(frame);
-=======
     if (conn.netMetrics().isEnabled()) {
       conn.netMetrics().bytesWritten(remoteAddress(), frame.binaryData().length());
     }
-    conn.write(frame);
->>>>>>> 203120a0
+    conn.writeToChannel(frame);
   }
 
   protected void checkClosed() {
